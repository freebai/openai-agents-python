from __future__ import annotations

import dataclasses
import json
import time
from collections.abc import AsyncIterator, Iterable
from dataclasses import dataclass, field
from typing import TYPE_CHECKING, Any, Literal, cast, overload

from openai import NOT_GIVEN, AsyncOpenAI, AsyncStream, NotGiven
from openai.types import ChatModel
from openai.types.chat import (
    ChatCompletion,
    ChatCompletionAssistantMessageParam,
    ChatCompletionChunk,
    ChatCompletionContentPartImageParam,
    ChatCompletionContentPartParam,
    ChatCompletionContentPartTextParam,
    ChatCompletionDeveloperMessageParam,
    ChatCompletionMessage,
    ChatCompletionMessageParam,
    ChatCompletionMessageToolCallParam,
    ChatCompletionSystemMessageParam,
    ChatCompletionToolChoiceOptionParam,
    ChatCompletionToolMessageParam,
    ChatCompletionUserMessageParam,
)
from openai.types.chat.chat_completion_tool_param import ChatCompletionToolParam
from openai.types.chat.completion_create_params import ResponseFormat
from openai.types.completion_usage import CompletionUsage
from openai.types.responses import (
    EasyInputMessageParam,
    Response,
    ResponseCompletedEvent,
    ResponseContentPartAddedEvent,
    ResponseContentPartDoneEvent,
    ResponseCreatedEvent,
    ResponseFileSearchToolCallParam,
    ResponseFunctionCallArgumentsDeltaEvent,
    ResponseFunctionToolCall,
    ResponseFunctionToolCallParam,
    ResponseInputContentParam,
    ResponseInputImageParam,
    ResponseInputTextParam,
    ResponseOutputItem,
    ResponseOutputItemAddedEvent,
    ResponseOutputItemDoneEvent,
    ResponseOutputMessage,
    ResponseOutputMessageParam,
    ResponseOutputRefusal,
    ResponseOutputText,
    ResponseRefusalDeltaEvent,
    ResponseTextDeltaEvent,
    ResponseUsage,
)
from openai.types.responses.response_input_param import FunctionCallOutput, ItemReference, Message
<<<<<<< HEAD
from openai.types.responses.response_usage import OutputTokensDetails
=======
from openai.types.responses.response_usage import InputTokensDetails, OutputTokensDetails
>>>>>>> 064e25b0

from .. import _debug
from ..agent_output import AgentOutputSchema
from ..exceptions import AgentsException, UserError
from ..handoffs import Handoff
from ..items import ModelResponse, TResponseInputItem, TResponseOutputItem, TResponseStreamEvent
from ..logger import logger
from ..tool import FunctionTool, Tool
from ..tracing import generation_span
from ..tracing.span_data import GenerationSpanData
from ..tracing.spans import Span
from ..usage import Usage
from ..version import __version__
from .fake_id import FAKE_RESPONSES_ID
from .interface import Model, ModelTracing

if TYPE_CHECKING:
    from ..model_settings import ModelSettings


_USER_AGENT = f"Agents/Python {__version__}"
_HEADERS = {"User-Agent": _USER_AGENT}


@dataclass
class _StreamingState:
    started: bool = False
    text_content_index_and_output: tuple[int, ResponseOutputText] | None = None
    refusal_content_index_and_output: tuple[int, ResponseOutputRefusal] | None = None
    function_calls: dict[int, ResponseFunctionToolCall] = field(default_factory=dict)


class OpenAIChatCompletionsModel(Model):
    def __init__(
        self,
        model: str | ChatModel,
        openai_client: AsyncOpenAI,
    ) -> None:
        self.model = model
        self._client = openai_client

    def _non_null_or_not_given(self, value: Any) -> Any:
        return value if value is not None else NOT_GIVEN

    async def get_response(
        self,
        system_instructions: str | None,
        input: str | list[TResponseInputItem],
        model_settings: ModelSettings,
        tools: list[Tool],
        output_schema: AgentOutputSchema | None,
        handoffs: list[Handoff],
        tracing: ModelTracing,
    ) -> ModelResponse:
        with generation_span(
            model=str(self.model),
            model_config=dataclasses.asdict(model_settings)
            | {"base_url": str(self._client.base_url)},
            disabled=tracing.is_disabled(),
        ) as span_generation:
            response = await self._fetch_response(
                system_instructions,
                input,
                model_settings,
                tools,
                output_schema,
                handoffs,
                span_generation,
                tracing,
                stream=False,
            )

            if _debug.DONT_LOG_MODEL_DATA:
                logger.debug("Received model response")
            else:
                logger.debug(
                    f"LLM resp:\n{json.dumps(response.choices[0].message.model_dump(), indent=2)}\n"
                )

            usage = (
                Usage(
                    requests=1,
                    input_tokens=response.usage.prompt_tokens,
                    output_tokens=response.usage.completion_tokens,
                    total_tokens=response.usage.total_tokens,
                )
                if response.usage
                else Usage()
            )
            if tracing.include_data():
                span_generation.span_data.output = [response.choices[0].message.model_dump()]
            span_generation.span_data.usage = {
                "input_tokens": usage.input_tokens,
                "output_tokens": usage.output_tokens,
            }

            items = _Converter.message_to_output_items(response.choices[0].message)

            return ModelResponse(
                output=items,
                usage=usage,
                referenceable_id=None,
            )

    async def stream_response(
        self,
        system_instructions: str | None,
        input: str | list[TResponseInputItem],
        model_settings: ModelSettings,
        tools: list[Tool],
        output_schema: AgentOutputSchema | None,
        handoffs: list[Handoff],
        tracing: ModelTracing,
    ) -> AsyncIterator[TResponseStreamEvent]:
        """
        Yields a partial message as it is generated, as well as the usage information.
        """
        with generation_span(
            model=str(self.model),
            model_config=dataclasses.asdict(model_settings)
            | {"base_url": str(self._client.base_url)},
            disabled=tracing.is_disabled(),
        ) as span_generation:
            response, stream = await self._fetch_response(
                system_instructions,
                input,
                model_settings,
                tools,
                output_schema,
                handoffs,
                span_generation,
                tracing,
                stream=True,
            )

            usage: CompletionUsage | None = None
            state = _StreamingState()

            async for chunk in stream:
                if not state.started:
                    state.started = True
                    yield ResponseCreatedEvent(
                        response=response,
                        type="response.created",
                    )

                # The usage is only available in the last chunk
                usage = chunk.usage

                if not chunk.choices or not chunk.choices[0].delta:
                    continue

                delta = chunk.choices[0].delta

                # Handle text
                if delta.content:
                    if not state.text_content_index_and_output:
                        # Initialize a content tracker for streaming text
                        state.text_content_index_and_output = (
                            0 if not state.refusal_content_index_and_output else 1,
                            ResponseOutputText(
                                text="",
                                type="output_text",
                                annotations=[],
                            ),
                        )
                        # Start a new assistant message stream
                        assistant_item = ResponseOutputMessage(
                            id=FAKE_RESPONSES_ID,
                            content=[],
                            role="assistant",
                            type="message",
                            status="in_progress",
                        )
                        # Notify consumers of the start of a new output message + first content part
                        yield ResponseOutputItemAddedEvent(
                            item=assistant_item,
                            output_index=0,
                            type="response.output_item.added",
                        )
                        yield ResponseContentPartAddedEvent(
                            content_index=state.text_content_index_and_output[0],
                            item_id=FAKE_RESPONSES_ID,
                            output_index=0,
                            part=ResponseOutputText(
                                text="",
                                type="output_text",
                                annotations=[],
                            ),
                            type="response.content_part.added",
                        )
                    # Emit the delta for this segment of content
                    yield ResponseTextDeltaEvent(
                        content_index=state.text_content_index_and_output[0],
                        delta=delta.content,
                        item_id=FAKE_RESPONSES_ID,
                        output_index=0,
                        type="response.output_text.delta",
                    )
                    # Accumulate the text into the response part
                    state.text_content_index_and_output[1].text += delta.content

                # Handle refusals (model declines to answer)
                if delta.refusal:
                    if not state.refusal_content_index_and_output:
                        # Initialize a content tracker for streaming refusal text
                        state.refusal_content_index_and_output = (
                            0 if not state.text_content_index_and_output else 1,
                            ResponseOutputRefusal(refusal="", type="refusal"),
                        )
                        # Start a new assistant message if one doesn't exist yet (in-progress)
                        assistant_item = ResponseOutputMessage(
                            id=FAKE_RESPONSES_ID,
                            content=[],
                            role="assistant",
                            type="message",
                            status="in_progress",
                        )
                        # Notify downstream that assistant message + first content part are starting
                        yield ResponseOutputItemAddedEvent(
                            item=assistant_item,
                            output_index=0,
                            type="response.output_item.added",
                        )
                        yield ResponseContentPartAddedEvent(
                            content_index=state.refusal_content_index_and_output[0],
                            item_id=FAKE_RESPONSES_ID,
                            output_index=0,
                            part=ResponseOutputText(
                                text="",
                                type="output_text",
                                annotations=[],
                            ),
                            type="response.content_part.added",
                        )
                    # Emit the delta for this segment of refusal
                    yield ResponseRefusalDeltaEvent(
                        content_index=state.refusal_content_index_and_output[0],
                        delta=delta.refusal,
                        item_id=FAKE_RESPONSES_ID,
                        output_index=0,
                        type="response.refusal.delta",
                    )
                    # Accumulate the refusal string in the output part
                    state.refusal_content_index_and_output[1].refusal += delta.refusal

                # Handle tool calls
                # Because we don't know the name of the function until the end of the stream, we'll
                # save everything and yield events at the end
                if delta.tool_calls:
                    for tc_delta in delta.tool_calls:
                        if tc_delta.index not in state.function_calls:
                            state.function_calls[tc_delta.index] = ResponseFunctionToolCall(
                                id=FAKE_RESPONSES_ID,
                                arguments="",
                                name="",
                                type="function_call",
                                call_id="",
                            )
                        tc_function = tc_delta.function

                        state.function_calls[tc_delta.index].arguments += (
                            tc_function.arguments if tc_function else ""
                        ) or ""
                        state.function_calls[tc_delta.index].name += (
                            tc_function.name if tc_function else ""
                        ) or ""
                        state.function_calls[tc_delta.index].call_id += tc_delta.id or ""

            function_call_starting_index = 0
            if state.text_content_index_and_output:
                function_call_starting_index += 1
                # Send end event for this content part
                yield ResponseContentPartDoneEvent(
                    content_index=state.text_content_index_and_output[0],
                    item_id=FAKE_RESPONSES_ID,
                    output_index=0,
                    part=state.text_content_index_and_output[1],
                    type="response.content_part.done",
                )

            if state.refusal_content_index_and_output:
                function_call_starting_index += 1
                # Send end event for this content part
                yield ResponseContentPartDoneEvent(
                    content_index=state.refusal_content_index_and_output[0],
                    item_id=FAKE_RESPONSES_ID,
                    output_index=0,
                    part=state.refusal_content_index_and_output[1],
                    type="response.content_part.done",
                )

            # Actually send events for the function calls
            for function_call in state.function_calls.values():
                # First, a ResponseOutputItemAdded for the function call
                yield ResponseOutputItemAddedEvent(
                    item=ResponseFunctionToolCall(
                        id=FAKE_RESPONSES_ID,
                        call_id=function_call.call_id,
                        arguments=function_call.arguments,
                        name=function_call.name,
                        type="function_call",
                    ),
                    output_index=function_call_starting_index,
                    type="response.output_item.added",
                )
                # Then, yield the args
                yield ResponseFunctionCallArgumentsDeltaEvent(
                    delta=function_call.arguments,
                    item_id=FAKE_RESPONSES_ID,
                    output_index=function_call_starting_index,
                    type="response.function_call_arguments.delta",
                )
                # Finally, the ResponseOutputItemDone
                yield ResponseOutputItemDoneEvent(
                    item=ResponseFunctionToolCall(
                        id=FAKE_RESPONSES_ID,
                        call_id=function_call.call_id,
                        arguments=function_call.arguments,
                        name=function_call.name,
                        type="function_call",
                    ),
                    output_index=function_call_starting_index,
                    type="response.output_item.done",
                )

            # Finally, send the Response completed event
            outputs: list[ResponseOutputItem] = []
            if state.text_content_index_and_output or state.refusal_content_index_and_output:
                assistant_msg = ResponseOutputMessage(
                    id=FAKE_RESPONSES_ID,
                    content=[],
                    role="assistant",
                    type="message",
                    status="completed",
                )
                if state.text_content_index_and_output:
                    assistant_msg.content.append(state.text_content_index_and_output[1])
                if state.refusal_content_index_and_output:
                    assistant_msg.content.append(state.refusal_content_index_and_output[1])
                outputs.append(assistant_msg)

                # send a ResponseOutputItemDone for the assistant message
                yield ResponseOutputItemDoneEvent(
                    item=assistant_msg,
                    output_index=0,
                    type="response.output_item.done",
                )

            for function_call in state.function_calls.values():
                outputs.append(function_call)

            final_response = response.model_copy()
            final_response.output = outputs
            final_response.usage = (
                ResponseUsage(
                    input_tokens=usage.prompt_tokens,
                    output_tokens=usage.completion_tokens,
                    total_tokens=usage.total_tokens,
                    output_tokens_details=OutputTokensDetails(
                        reasoning_tokens=usage.completion_tokens_details.reasoning_tokens
                        if usage.completion_tokens_details
                        and usage.completion_tokens_details.reasoning_tokens
                        else 0
                    ),
<<<<<<< HEAD
=======
                    input_tokens_details=InputTokensDetails(
                        cached_tokens=usage.prompt_tokens_details.cached_tokens
                        if usage.prompt_tokens_details and usage.prompt_tokens_details.cached_tokens
                        else 0
                    ),
>>>>>>> 064e25b0
                )
                if usage
                else None
            )

            yield ResponseCompletedEvent(
                response=final_response,
                type="response.completed",
            )
            if tracing.include_data():
                span_generation.span_data.output = [final_response.model_dump()]

            if usage:
                span_generation.span_data.usage = {
                    "input_tokens": usage.prompt_tokens,
                    "output_tokens": usage.completion_tokens,
                }

    @overload
    async def _fetch_response(
        self,
        system_instructions: str | None,
        input: str | list[TResponseInputItem],
        model_settings: ModelSettings,
        tools: list[Tool],
        output_schema: AgentOutputSchema | None,
        handoffs: list[Handoff],
        span: Span[GenerationSpanData],
        tracing: ModelTracing,
        stream: Literal[True],
    ) -> tuple[Response, AsyncStream[ChatCompletionChunk]]: ...

    @overload
    async def _fetch_response(
        self,
        system_instructions: str | None,
        input: str | list[TResponseInputItem],
        model_settings: ModelSettings,
        tools: list[Tool],
        output_schema: AgentOutputSchema | None,
        handoffs: list[Handoff],
        span: Span[GenerationSpanData],
        tracing: ModelTracing,
        stream: Literal[False],
    ) -> ChatCompletion: ...

    async def _fetch_response(
        self,
        system_instructions: str | None,
        input: str | list[TResponseInputItem],
        model_settings: ModelSettings,
        tools: list[Tool],
        output_schema: AgentOutputSchema | None,
        handoffs: list[Handoff],
        span: Span[GenerationSpanData],
        tracing: ModelTracing,
        stream: bool = False,
    ) -> ChatCompletion | tuple[Response, AsyncStream[ChatCompletionChunk]]:
        converted_messages = _Converter.items_to_messages(input)

        if system_instructions:
            converted_messages.insert(
                0,
                {
                    "content": system_instructions,
                    "role": "system",
                },
            )
        if tracing.include_data():
            span.span_data.input = converted_messages

        parallel_tool_calls = (
            True if model_settings.parallel_tool_calls and tools and len(tools) > 0 else NOT_GIVEN
        )
        tool_choice = _Converter.convert_tool_choice(model_settings.tool_choice)
        response_format = _Converter.convert_response_format(output_schema)

        converted_tools = [ToolConverter.to_openai(tool) for tool in tools] if tools else []

        for handoff in handoffs:
            converted_tools.append(ToolConverter.convert_handoff_tool(handoff))

        if _debug.DONT_LOG_MODEL_DATA:
            logger.debug("Calling LLM")
        else:
            logger.debug(
                f"{json.dumps(converted_messages, indent=2)}\n"
                f"Tools:\n{json.dumps(converted_tools, indent=2)}\n"
                f"Stream: {stream}\n"
                f"Tool choice: {tool_choice}\n"
                f"Response format: {response_format}\n"
            )

        # Match the behavior of Responses where store is True when not given
        store = model_settings.store if model_settings.store is not None else True

        reasoning_effort = model_settings.reasoning.effort if model_settings.reasoning else None

        ret = await self._get_client().chat.completions.create(
            model=self.model,
            messages=converted_messages,
            tools=converted_tools or NOT_GIVEN,
            temperature=self._non_null_or_not_given(model_settings.temperature),
            top_p=self._non_null_or_not_given(model_settings.top_p),
            frequency_penalty=self._non_null_or_not_given(model_settings.frequency_penalty),
            presence_penalty=self._non_null_or_not_given(model_settings.presence_penalty),
            max_tokens=self._non_null_or_not_given(model_settings.max_tokens),
            tool_choice=tool_choice,
            response_format=response_format,
            parallel_tool_calls=parallel_tool_calls,
            stream=stream,
            stream_options={"include_usage": True} if stream else NOT_GIVEN,
            store=store,
            reasoning_effort=self._non_null_or_not_given(reasoning_effort),
            extra_headers=_HEADERS,
            metadata=model_settings.metadata,
        )

        if isinstance(ret, ChatCompletion):
            return ret

        response = Response(
            id=FAKE_RESPONSES_ID,
            created_at=time.time(),
            model=self.model,
            object="response",
            output=[],
            tool_choice=cast(Literal["auto", "required", "none"], tool_choice)
            if tool_choice != NOT_GIVEN
            else "auto",
            top_p=model_settings.top_p,
            temperature=model_settings.temperature,
            tools=[],
            parallel_tool_calls=parallel_tool_calls or False,
            reasoning=model_settings.reasoning,
        )
        return response, ret

    def _get_client(self) -> AsyncOpenAI:
        if self._client is None:
            self._client = AsyncOpenAI()
        return self._client


class _Converter:
    @classmethod
    def convert_tool_choice(
        cls, tool_choice: Literal["auto", "required", "none"] | str | None
    ) -> ChatCompletionToolChoiceOptionParam | NotGiven:
        if tool_choice is None:
            return NOT_GIVEN
        elif tool_choice == "auto":
            return "auto"
        elif tool_choice == "required":
            return "required"
        elif tool_choice == "none":
            return "none"
        else:
            return {
                "type": "function",
                "function": {
                    "name": tool_choice,
                },
            }

    @classmethod
    def convert_response_format(
        cls, final_output_schema: AgentOutputSchema | None
    ) -> ResponseFormat | NotGiven:
        if not final_output_schema or final_output_schema.is_plain_text():
            return NOT_GIVEN

        return {
            "type": "json_schema",
            "json_schema": {
                "name": "final_output",
                "strict": final_output_schema.strict_json_schema,
                "schema": final_output_schema.json_schema(),
            },
        }

    @classmethod
    def message_to_output_items(cls, message: ChatCompletionMessage) -> list[TResponseOutputItem]:
        items: list[TResponseOutputItem] = []

        message_item = ResponseOutputMessage(
            id=FAKE_RESPONSES_ID,
            content=[],
            role="assistant",
            type="message",
            status="completed",
        )
        if message.content:
            message_item.content.append(
                ResponseOutputText(text=message.content, type="output_text", annotations=[])
            )
        if message.refusal:
            message_item.content.append(
                ResponseOutputRefusal(refusal=message.refusal, type="refusal")
            )
        if message.audio:
            raise AgentsException("Audio is not currently supported")

        if message_item.content:
            items.append(message_item)

        if message.tool_calls:
            for tool_call in message.tool_calls:
                items.append(
                    ResponseFunctionToolCall(
                        id=FAKE_RESPONSES_ID,
                        call_id=tool_call.id,
                        arguments=tool_call.function.arguments,
                        name=tool_call.function.name,
                        type="function_call",
                    )
                )

        return items

    @classmethod
    def maybe_easy_input_message(cls, item: Any) -> EasyInputMessageParam | None:
        if not isinstance(item, dict):
            return None

        keys = item.keys()
        # EasyInputMessageParam only has these two keys
        if keys != {"content", "role"}:
            return None

        role = item.get("role", None)
        if role not in ("user", "assistant", "system", "developer"):
            return None

        if "content" not in item:
            return None

        return cast(EasyInputMessageParam, item)

    @classmethod
    def maybe_input_message(cls, item: Any) -> Message | None:
        if (
            isinstance(item, dict)
            and item.get("type") == "message"
            and item.get("role")
            in (
                "user",
                "system",
                "developer",
            )
        ):
            return cast(Message, item)

        return None

    @classmethod
    def maybe_file_search_call(cls, item: Any) -> ResponseFileSearchToolCallParam | None:
        if isinstance(item, dict) and item.get("type") == "file_search_call":
            return cast(ResponseFileSearchToolCallParam, item)
        return None

    @classmethod
    def maybe_function_tool_call(cls, item: Any) -> ResponseFunctionToolCallParam | None:
        if isinstance(item, dict) and item.get("type") == "function_call":
            return cast(ResponseFunctionToolCallParam, item)
        return None

    @classmethod
    def maybe_function_tool_call_output(
        cls,
        item: Any,
    ) -> FunctionCallOutput | None:
        if isinstance(item, dict) and item.get("type") == "function_call_output":
            return cast(FunctionCallOutput, item)
        return None

    @classmethod
    def maybe_item_reference(cls, item: Any) -> ItemReference | None:
        if isinstance(item, dict) and item.get("type") == "item_reference":
            return cast(ItemReference, item)
        return None

    @classmethod
    def maybe_response_output_message(cls, item: Any) -> ResponseOutputMessageParam | None:
        # ResponseOutputMessage is only used for messages with role assistant
        if (
            isinstance(item, dict)
            and item.get("type") == "message"
            and item.get("role") == "assistant"
        ):
            return cast(ResponseOutputMessageParam, item)
        return None

    @classmethod
    def extract_text_content(
        cls, content: str | Iterable[ResponseInputContentParam]
    ) -> str | list[ChatCompletionContentPartTextParam]:
        all_content = cls.extract_all_content(content)
        if isinstance(all_content, str):
            return all_content
        out: list[ChatCompletionContentPartTextParam] = []
        for c in all_content:
            if c.get("type") == "text":
                out.append(cast(ChatCompletionContentPartTextParam, c))
        return out

    @classmethod
    def extract_all_content(
        cls, content: str | Iterable[ResponseInputContentParam]
    ) -> str | list[ChatCompletionContentPartParam]:
        if isinstance(content, str):
            return content
        out: list[ChatCompletionContentPartParam] = []

        for c in content:
            if isinstance(c, dict) and c.get("type") == "input_text":
                casted_text_param = cast(ResponseInputTextParam, c)
                out.append(
                    ChatCompletionContentPartTextParam(
                        type="text",
                        text=casted_text_param["text"],
                    )
                )
            elif isinstance(c, dict) and c.get("type") == "input_image":
                casted_image_param = cast(ResponseInputImageParam, c)
                if "image_url" not in casted_image_param or not casted_image_param["image_url"]:
                    raise UserError(
                        f"Only image URLs are supported for input_image {casted_image_param}"
                    )
                out.append(
                    ChatCompletionContentPartImageParam(
                        type="image_url",
                        image_url={
                            "url": casted_image_param["image_url"],
                            "detail": casted_image_param["detail"],
                        },
                    )
                )
            elif isinstance(c, dict) and c.get("type") == "input_file":
                raise UserError(f"File uploads are not supported for chat completions {c}")
            else:
                raise UserError(f"Unknown content: {c}")
        return out

    @classmethod
    def items_to_messages(
        cls,
        items: str | Iterable[TResponseInputItem],
    ) -> list[ChatCompletionMessageParam]:
        """
        Convert a sequence of 'Item' objects into a list of ChatCompletionMessageParam.

        Rules:
        - EasyInputMessage or InputMessage (role=user) => ChatCompletionUserMessageParam
        - EasyInputMessage or InputMessage (role=system) => ChatCompletionSystemMessageParam
        - EasyInputMessage or InputMessage (role=developer) => ChatCompletionDeveloperMessageParam
        - InputMessage (role=assistant) => Start or flush a ChatCompletionAssistantMessageParam
        - response_output_message => Also produces/flushes a ChatCompletionAssistantMessageParam
        - tool calls get attached to the *current* assistant message, or create one if none.
        - tool outputs => ChatCompletionToolMessageParam
        """

        if isinstance(items, str):
            return [
                ChatCompletionUserMessageParam(
                    role="user",
                    content=items,
                )
            ]

        result: list[ChatCompletionMessageParam] = []
        current_assistant_msg: ChatCompletionAssistantMessageParam | None = None

        def flush_assistant_message() -> None:
            nonlocal current_assistant_msg
            if current_assistant_msg is not None:
                # The API doesn't support empty arrays for tool_calls
                if not current_assistant_msg.get("tool_calls"):
                    del current_assistant_msg["tool_calls"]
                result.append(current_assistant_msg)
                current_assistant_msg = None

        def ensure_assistant_message() -> ChatCompletionAssistantMessageParam:
            nonlocal current_assistant_msg
            if current_assistant_msg is None:
                current_assistant_msg = ChatCompletionAssistantMessageParam(role="assistant")
                current_assistant_msg["tool_calls"] = []
            return current_assistant_msg

        for item in items:
            # 1) Check easy input message
            if easy_msg := cls.maybe_easy_input_message(item):
                role = easy_msg["role"]
                content = easy_msg["content"]

                if role == "user":
                    flush_assistant_message()
                    msg_user: ChatCompletionUserMessageParam = {
                        "role": "user",
                        "content": cls.extract_all_content(content),
                    }
                    result.append(msg_user)
                elif role == "system":
                    flush_assistant_message()
                    msg_system: ChatCompletionSystemMessageParam = {
                        "role": "system",
                        "content": cls.extract_text_content(content),
                    }
                    result.append(msg_system)
                elif role == "developer":
                    flush_assistant_message()
                    msg_developer: ChatCompletionDeveloperMessageParam = {
                        "role": "developer",
                        "content": cls.extract_text_content(content),
                    }
                    result.append(msg_developer)
                elif role == "assistant":
                    flush_assistant_message()
                    msg_assistant: ChatCompletionAssistantMessageParam = {
                        "role": "assistant",
                        "content": cls.extract_text_content(content),
                    }
                    result.append(msg_assistant)
                else:
                    raise UserError(f"Unexpected role in easy_input_message: {role}")

            # 2) Check input message
            elif in_msg := cls.maybe_input_message(item):
                role = in_msg["role"]
                content = in_msg["content"]
                flush_assistant_message()

                if role == "user":
                    msg_user = {
                        "role": "user",
                        "content": cls.extract_all_content(content),
                    }
                    result.append(msg_user)
                elif role == "system":
                    msg_system = {
                        "role": "system",
                        "content": cls.extract_text_content(content),
                    }
                    result.append(msg_system)
                elif role == "developer":
                    msg_developer = {
                        "role": "developer",
                        "content": cls.extract_text_content(content),
                    }
                    result.append(msg_developer)
                else:
                    raise UserError(f"Unexpected role in input_message: {role}")

            # 3) response output message => assistant
            elif resp_msg := cls.maybe_response_output_message(item):
                flush_assistant_message()
                new_asst = ChatCompletionAssistantMessageParam(role="assistant")
                contents = resp_msg["content"]

                text_segments = []
                for c in contents:
                    if c["type"] == "output_text":
                        text_segments.append(c["text"])
                    elif c["type"] == "refusal":
                        new_asst["refusal"] = c["refusal"]
                    elif c["type"] == "output_audio":
                        # Can't handle this, b/c chat completions expects an ID which we dont have
                        raise UserError(
                            f"Only audio IDs are supported for chat completions, but got: {c}"
                        )
                    else:
                        raise UserError(f"Unknown content type in ResponseOutputMessage: {c}")

                if text_segments:
                    combined = "\n".join(text_segments)
                    new_asst["content"] = combined

                new_asst["tool_calls"] = []
                current_assistant_msg = new_asst

            # 4) function/file-search calls => attach to assistant
            elif file_search := cls.maybe_file_search_call(item):
                asst = ensure_assistant_message()
                tool_calls = list(asst.get("tool_calls", []))
                new_tool_call = ChatCompletionMessageToolCallParam(
                    id=file_search["id"],
                    type="function",
                    function={
                        "name": "file_search_call",
                        "arguments": json.dumps(
                            {
                                "queries": file_search.get("queries", []),
                                "status": file_search.get("status"),
                            }
                        ),
                    },
                )
                tool_calls.append(new_tool_call)
                asst["tool_calls"] = tool_calls

            elif func_call := cls.maybe_function_tool_call(item):
                asst = ensure_assistant_message()
                tool_calls = list(asst.get("tool_calls", []))
                arguments = func_call["arguments"] if func_call["arguments"] else "{}"
                new_tool_call = ChatCompletionMessageToolCallParam(
                    id=func_call["call_id"],
                    type="function",
                    function={
                        "name": func_call["name"],
                        "arguments": arguments,
                    },
                )
                tool_calls.append(new_tool_call)
                asst["tool_calls"] = tool_calls
            # 5) function call output => tool message
            elif func_output := cls.maybe_function_tool_call_output(item):
                flush_assistant_message()
                msg: ChatCompletionToolMessageParam = {
                    "role": "tool",
                    "tool_call_id": func_output["call_id"],
                    "content": func_output["output"],
                }
                result.append(msg)

            # 6) item reference => handle or raise
            elif item_ref := cls.maybe_item_reference(item):
                raise UserError(
                    f"Encountered an item_reference, which is not supported: {item_ref}"
                )

            # 7) If we haven't recognized it => fail or ignore
            else:
                raise UserError(f"Unhandled item type or structure: {item}")

        flush_assistant_message()
        return result


class ToolConverter:
    @classmethod
    def to_openai(cls, tool: Tool) -> ChatCompletionToolParam:
        if isinstance(tool, FunctionTool):
            return {
                "type": "function",
                "function": {
                    "name": tool.name,
                    "description": tool.description or "",
                    "parameters": tool.params_json_schema,
                },
            }

        raise UserError(
            f"Hosted tools are not supported with the ChatCompletions API. Got tool type: "
            f"{type(tool)}, tool: {tool}"
        )

    @classmethod
    def convert_handoff_tool(cls, handoff: Handoff[Any]) -> ChatCompletionToolParam:
        return {
            "type": "function",
            "function": {
                "name": handoff.tool_name,
                "description": handoff.tool_description,
                "parameters": handoff.input_json_schema,
            },
        }<|MERGE_RESOLUTION|>--- conflicted
+++ resolved
@@ -54,11 +54,7 @@
     ResponseUsage,
 )
 from openai.types.responses.response_input_param import FunctionCallOutput, ItemReference, Message
-<<<<<<< HEAD
-from openai.types.responses.response_usage import OutputTokensDetails
-=======
 from openai.types.responses.response_usage import InputTokensDetails, OutputTokensDetails
->>>>>>> 064e25b0
 
 from .. import _debug
 from ..agent_output import AgentOutputSchema
@@ -424,14 +420,11 @@
                         and usage.completion_tokens_details.reasoning_tokens
                         else 0
                     ),
-<<<<<<< HEAD
-=======
                     input_tokens_details=InputTokensDetails(
                         cached_tokens=usage.prompt_tokens_details.cached_tokens
                         if usage.prompt_tokens_details and usage.prompt_tokens_details.cached_tokens
                         else 0
                     ),
->>>>>>> 064e25b0
                 )
                 if usage
                 else None
